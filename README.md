--- conflicted
+++ resolved
@@ -62,7 +62,6 @@
     ```bash
     bun run dev
     ```
-<<<<<<< HEAD
     *   This uses `concurrently` to start the backend API, workers, and frontend dev server.
     *   The frontend typically runs on `http://localhost:5173`.
     *   Open this URL in your browser. You will be prompted to log in.
@@ -75,11 +74,3 @@
 *   **X (Twitter) Login:** Click button, authenticate with X.
 
 Protected backend API routes now require a valid authentication token obtained after login.
-=======
-    *   You will see interleaved logs from all four processes in your terminal.
-    *   The frontend development server typically runs on `http://localhost:5173`.
-    *   Open the URL provided for the frontend dev server in your web browser.
-
-
-![CodeRabbit Pull Request Reviews](https://img.shields.io/coderabbit/prs/github/jamesjmcconnell/PodPace?utm_source=oss&utm_medium=github&utm_campaign=jamesjmcconnell%2FPodPace&labelColor=171717&color=FF570A&link=https%3A%2F%2Fcoderabbit.ai&label=CodeRabbit+Reviews)
->>>>>>> 7c025dad
